--- conflicted
+++ resolved
@@ -6,8 +6,36 @@
 Changelog](https://keepachangelog.com/en/1.0.0/), and this project adheres to
 [Semantic Versioning](https://semver.org/spec/v2.0.0.html).
 
-<<<<<<< HEAD
-## 0.6.3 - 2021-06-21
+## 0.7.0 - 2021-06-21
+
+### Added
+
+- Added `c:Slipstream.handle_leave/2`
+    - This is invoked when the server acknowledges that the client has left
+      the topic
+    - This was previously invoked as the more generic
+      `c:Slipstream.handle_topic_close/3`
+
+### Changed
+
+- Topic leaves are now handled not in `c:Slipstream.handle_topic_close/3`
+  but `c:Slipstream.handle_leave/2`
+    - **this is a breaking change**
+
+In order to migrate existing code, change any implementations of
+`c:Slipstream.handle_topic_close/3` with the `reason` of `:left` from
+
+```elixir
+def handle_topic_close(_topic, :left, socket)
+```
+
+To
+
+```elixir
+def handle_leave(_topic, socket)
+```
+
+Note that this callback has a default behavior of performing a no-op.
 
 ### Fixed
 
@@ -19,38 +47,6 @@
       where `status_code` will be `403`.
     - when using the module-based API, this will invoke the
       `c:Slipstream.handle_disconnect/2` callback with the same error tuple
-=======
-## 0.7.0 - UNRELEASED
-
-### Added
-
-- Added `c:Slipstream.handle_leave/2`
-    - This is invoked when the server acknowledges that the client has left
-      the topic
-    - This was previously invoked as the more generic
-      `c:Slipstream.handle_topic_close/3`
-
-### Changed
-
-- Topic leaves are now handled not in `c:Slipstream.handle_topic_close/3`
-  but `c:Slipstream.handle_leave/2`
-    - **this is a breaking change**
-
-In order to migrate existing code, change any implementations of
-`c:Slipstream.handle_topic_close/3` with the `reason` of `:left` from
-
-```elixir
-def handle_topic_close(_topic, :left, socket)
-```
-
-To
-
-```elixir
-def handle_leave(_topic, socket)
-```
-
-Note that this callback has a default behavior of performing a no-op.
->>>>>>> d20c6014
 
 ## 0.6.2 - 2021-03-01
 
